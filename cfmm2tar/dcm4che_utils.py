--- conflicted
+++ resolved
@@ -464,11 +464,7 @@
 
     def _retrieve_by_key_useless(self, matching_key, output_dir, downloaded_uids_filename=""):
         """
-<<<<<<< HEAD
         Retrieve DICOM files by matching key.
-=======
-        retrieve dicom file by key. If PACS not ready for retrieving(e.g. console still sending data to PACS), it will keep checking until time out (30 mins)
->>>>>>> 3d8c59ba
 
         input:
             matching_key: matching key dictionary, for instance {"StudyInstanceUID": "1.2.3.4.5.6....."}
